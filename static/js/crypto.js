--- conflicted
+++ resolved
@@ -387,7 +387,6 @@
     }
 
     /**
-<<<<<<< HEAD
      * Hash data using BLAKE3 (WASM-accelerated)
      * BLAKE3 is required - no fallback to ensure consistent file IDs
      */
@@ -401,7 +400,9 @@
         const input = data instanceof ArrayBuffer ? new Uint8Array(data) : data;
         // blake3() returns hex string by default
         return await window.hashwasm.blake3(input);
-=======
+    }
+
+    /**
      * Decrypt file with visual progress callback using chunked decryption
      * Handles both old single-chunk format and new multi-chunk format
      * tied to the actual encrypted data for security visualization
@@ -575,16 +576,6 @@
         return blocks;
     }
 
-    /**
-     * Hash data using SubtleCrypto (SHA-256 as fallback for BLAKE3)
-     * In production, use WASM-compiled BLAKE3
-     */
-    async hash(data) {
-        const hashBuffer = await crypto.subtle.digest('SHA-256', data);
-        return this.arrayBufferToHex(hashBuffer);
->>>>>>> abe6f804
-    }
-
     // Utility functions
 
     readFileAsArrayBuffer(file) {
